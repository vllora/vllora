--- conflicted
+++ resolved
@@ -94,8 +94,4 @@
 
 ## License
 
-<<<<<<< HEAD
-This project is released under the [Apache License 2.0](./LICENSE.md). See the license file for more information.
-=======
-This project is released under the [Elastic License 2.0](./LICENSE.md). See the license file for more information.
->>>>>>> e33d6481
+This project is released under the [Elastic License 2.0](./LICENSE.md). See the license file for more information.