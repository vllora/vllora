[package]
name = "ai-gateway"
version = "0.3.2"
authors = ["LangDB Team<api@langdb.ai>"]
description = "AI gateway for managing and routing LLM requests - Govern, Secure, and Optimize your AI Traffic."
license = "Apache-2.0"
repository = "https://github.com/langdb/ai-gateway"
documentation = "https://docs.langdb.ai"
readme = "../README.md"
keywords = ["llm", "openai", "anthropic", "gemini", "mcp"]
categories = ["web-programming", "network-programming"]
edition = "2021"
default-run = "ai-gateway"
[[bin]]
name = "ai-gateway"
path = "src/main.rs"

[dependencies]
langdb_core = { path = "../core", version = "0.3.2", features = ["sqlite"] }
langdb_guardrails = { path = "../guardrails", version = "0.3.2" }
<<<<<<< HEAD
langdb_metadata = { path = "../metadata", version = "0.3.2", features = ["sqlite"] }
diesel = { version = "2.2.0", features = ["sqlite", "r2d2"] }
=======
>>>>>>> 939ecd7f

tokio = { workspace = true }
serde = { workspace = true }
serde_json = { workspace = true }
async-trait = { workspace = true }
thiserror = { workspace = true }
futures = "0.3.30"
actix-cors = "0.7.1"

minijinja = "2.12.0"
reqwest = { version = "0.12.23", default-features = false, features = [
  "json",
  "stream",
] }
actix-web = "4"
tonic = { workspace = true}
tracing = { workspace = true }
tracing-subscriber = { workspace = true }
opentelemetry = { workspace = true }
opentelemetry-otlp = { workspace = true }
opentelemetry_sdk = { workspace = true }
serde_yaml = { workspace = true }
clap = { version = "4.5", features = ["derive"] }
directories = "6.0"
prettytable-rs = "0.10.0"
dotenv = "0.15.0"
futures-util = "0.3"

ratatui = "0.29.0"
crossterm = "0.29.0"
open = "5.3.2"

chrono = { workspace = true }
uuid = { version = "1.18.1", features = ["serde", "v4"] }

tokio-stream = "0.1"
actix-http = "3.11.1"<|MERGE_RESOLUTION|>--- conflicted
+++ resolved
@@ -18,11 +18,6 @@
 [dependencies]
 langdb_core = { path = "../core", version = "0.3.2", features = ["sqlite"] }
 langdb_guardrails = { path = "../guardrails", version = "0.3.2" }
-<<<<<<< HEAD
-langdb_metadata = { path = "../metadata", version = "0.3.2", features = ["sqlite"] }
-diesel = { version = "2.2.0", features = ["sqlite", "r2d2"] }
-=======
->>>>>>> 939ecd7f
 
 tokio = { workspace = true }
 serde = { workspace = true }
@@ -59,4 +54,5 @@
 uuid = { version = "1.18.1", features = ["serde", "v4"] }
 
 tokio-stream = "0.1"
-actix-http = "3.11.1"+actix-http = "3.11.1"
+diesel = { version = "2.3.1", features = ["chrono", "sqlite", "postgres", "serde_json", "r2d2", "uuid", "numeric"] }