--- conflicted
+++ resolved
@@ -2,12 +2,9 @@
 use crate::config::{load_langdb_proxy_config, Config};
 use crate::cost::GatewayCostCalculator;
 use crate::guardrails::GuardrailsService;
-use crate::handlers::threads;
-<<<<<<< HEAD
-use crate::handlers::{events, models, projects, providers, runs, session, spans, traces};
-=======
+use crate::handlers::{spans, threads};
+
 use crate::handlers::{events, mcp_configs, models, projects, providers, runs, session, traces};
->>>>>>> 541cfeac
 use crate::limit::GatewayLimitChecker;
 use crate::middleware::project::ProjectMiddleware;
 use crate::middleware::trace_logger::TraceLogger;
@@ -319,9 +316,7 @@
                     )
                     .route("", web::post().to(events::send_events)),
             )
-<<<<<<< HEAD
             .service(web::scope("/spans").route("", web::get().to(spans::list_spans)))
-=======
             .service(
                 web::scope("/mcp-configs")
                     .route("", web::get().to(mcp_configs::list_mcp_configs))
@@ -335,7 +330,6 @@
                     .route("/{id}", web::delete().to(mcp_configs::delete_mcp_config))
                     .route("/{id}", web::put().to(mcp_configs::update_mcp_config)),
             )
->>>>>>> 541cfeac
             .service(web::scope("/traces").route("", web::get().to(traces::list_traces)))
             .service(
                 web::scope("/runs")
