use crate::callback_handler::init_callback_handler;
use crate::config::{load_langdb_proxy_config, Config};
use crate::cost::GatewayCostCalculator;
use crate::guardrails::GuardrailsService;
use crate::handlers::{projects, runs, traces};
use crate::limit::GatewayLimitChecker;
use crate::middleware::project::ProjectMiddleware;
use crate::middleware::run_id::RunId;
use crate::middleware::thread_id::ThreadId;
use crate::middleware::trace_logger::TraceLogger;
<<<<<<< HEAD
use crate::otel::SqliteTraceWriterTransport;
=======
use crate::middleware::tracing_context::TracingContext;
use crate::otel::DummyTraceWritterTransport;
>>>>>>> 939ecd7f
use actix_cors::Cors;
use actix_web::Scope as ActixScope;
use actix_web::{
    body::MessageBody,
    dev::{ServiceFactory, ServiceRequest, ServiceResponse},
    web::{self, Data},
    App, HttpServer,
};
use futures::{future::try_join, Future, TryFutureExt};
use langdb_core::database::clickhouse::ClickhouseHttp;
use langdb_core::database::DatabaseTransportClone;
use langdb_core::events::broadcast_channel_manager::BroadcastChannelManager;
use langdb_core::events::callback_handler::GatewayCallbackHandlerFn;
use langdb_core::events::ui_broadcaster::EventsSendersContainer;
use langdb_core::events::ui_broadcaster::EventsUIBroadcaster;
use langdb_core::executor::ProvidersConfig;
use langdb_core::handler::chat::create_chat_completion;
use langdb_core::handler::embedding::embeddings_handler;
use langdb_core::handler::image::create_image;
use langdb_core::handler::middleware::rate_limit::{RateLimitMiddleware, RateLimiting};
use langdb_core::handler::{CallbackHandlerFn, LimitCheckWrapper};
use langdb_core::history::thread_entity::ThreadEntityImpl;
use langdb_core::metadata::pool::DbPool;
use langdb_core::metadata::project_trace::ProjectTraceTenantResolver;
use langdb_core::metadata::services::project::ProjectServiceImpl;
use langdb_core::telemetry::database::DatabaseSpanWritter;
use langdb_core::telemetry::SpanWriterTransport;
use langdb_core::telemetry::{TraceServiceImpl, TraceServiceServer, TracingContext};
use langdb_core::types::gateway::CostCalculator;
use langdb_core::types::guardrails::service::GuardrailsEvaluator;
use langdb_core::types::guardrails::Guard;
use langdb_core::types::threads::ThreadEntity;
use langdb_core::usage::InMemoryStorage;
use serde::{Deserialize, Serialize};
use std::collections::HashMap;
use std::sync::Arc;
use thiserror::Error;
use tokio::signal;
use tokio::sync::Mutex;

#[derive(Debug, Serialize, Deserialize, Eq, PartialEq, Clone)]
#[serde(crate = "serde")]
pub enum CorsOptions {
    Permissive,
    Custom(Vec<String>, usize),
}

#[derive(Error, Debug)]
pub enum ServerError {
    #[error(transparent)]
    Actix(#[from] std::io::Error),
    #[error(transparent)]
    Tonic(#[from] tonic::transport::Error),
    #[error(transparent)]
    AddrParseError(#[from] std::net::AddrParseError),
}

#[derive(Clone, Debug)]
pub struct ApiServer {
    config: Config,
    db_pool: DbPool,
}

impl ApiServer {
    pub fn new(config: Config, db_pool: DbPool) -> Self {
        Self { config, db_pool }
    }

    pub fn print_useful_info(&self) {
        // Print friendly startup message
        println!("\n🚀 AI Gateway starting up:");
        println!(
            "   🌐 HTTP server ready at: \x1b[36mhttp://{}:{}\x1b[0m",
            self.config.http.host, self.config.http.port
        );

        // Add documentation and community links
        println!("\n📚 Where the cool kids hang out:");
        println!(
            "   🔍 Read the docs (if you're into that): \x1b[36mhttps://docs.langdb.ai\x1b[0m"
        );
        println!("   ⭐ Drop us a star: \x1b[36mhttps://github.com/langdb/ai-gateway\x1b[0m");
        println!(
            "   🎮 Join our Slack (we have memes): \x1b[36mhttps://join.slack.com/t/langdbcommunity/shared_invite/zt-2haf5kj6a-d7NX6TFJUPX45w~Ag4dzlg\x1b[0m"
        );
        println!("   🐦 Latest updates on X: \x1b[36mhttps://x.com/LangdbAi\x1b[0m");

        println!("\n⚡Quick Start ⚡");
        println!("━━━━━━━━━━━━━━━━━━━━━━━━━━━━━━━━━━━━━━━━━━━━━━━━━━━━━━━━━━━━━━━\n");
        println!(
            "\x1b[33mcurl -X POST \x1b[36mhttp://{}:{}/v1/chat/completions\x1b[33m \\\x1b[0m",
            self.config.http.host, self.config.http.port
        );
        println!("\x1b[33m  -H \x1b[32m\"Content-Type: application/json\"\x1b[33m \\\x1b[0m");
        println!("\x1b[33m  -d\x1b[0m \x1b[32m'{{");
        println!("    \"model\": \"gpt-4o-mini\",");
        println!("    \"messages\": [{{\"role\": \"user\", \"content\": \"Hello LangDB!\"}}]");
        println!("  }}'\x1b[0m");
        println!("\n━━━━━━━━━━━━━━━━━━━━━━━━━━━━━━━━━━━━━━━━━━━━━━━━━━━━━━━━━━━━━━━");

        println!("\n💫 Join the fun:");
        println!("   🌟 Star the repo (we'll notice!)");
        println!("   💬 Share your builds on Slack");
        println!("   🔥 Keep up with our shenanigans on X");
        println!();
    }
    pub async fn start(
        self,
        storage: Option<Arc<Mutex<InMemoryStorage>>>,
        model_service: Arc<
            Box<dyn langdb_core::metadata::services::model::ModelService + Send + Sync>,
        >,
    ) -> Result<impl Future<Output = Result<(), ServerError>>, ServerError> {
        let cost_calculator = GatewayCostCalculator::new();
        let callback = if let Some(storage) = &storage {
            init_callback_handler(storage.clone(), cost_calculator.clone())
        } else {
            CallbackHandlerFn(None)
        };

        let server_config = self.clone();
        let server_config_for_closure = server_config.clone();

        let events_senders = Arc::new(Mutex::new(HashMap::new()));
        let events_senders_container = Arc::new(EventsSendersContainer::new(events_senders));

        let project_trace_senders = Arc::new(BroadcastChannelManager::new(Default::default()));

        let project_trace_senders_cleanup = Arc::clone(&project_trace_senders);
        langdb_core::events::broadcast_channel_manager::start_cleanup_task(
            (*project_trace_senders_cleanup).clone(),
        );
        let project_traces_senders = project_trace_senders.clone();

        let server = HttpServer::new(move || {
            let limit_checker = if let Some(storage) = storage.clone() {
                match &server_config_for_closure.config.cost_control {
                    Some(cc) => {
                        let checker = GatewayLimitChecker::new(storage, cc.clone());
                        Some(LimitCheckWrapper {
                            checkers: vec![Arc::new(Mutex::new(checker))],
                        })
                    }
                    None => None,
                }
            } else {
                None
            };

            let providers_config = load_langdb_proxy_config(server_config.config.providers.clone());

            let cors = Self::get_cors(CorsOptions::Permissive);
            Self::create_app_entry(
                cors,
                storage.clone(),
                server_config.config.guards.clone(),
                callback.clone(),
                cost_calculator.clone(),
                limit_checker.clone(),
                server_config.config.rate_limit.clone(),
                providers_config,
                model_service.clone(),
                server_config_for_closure.db_pool.clone(),
                events_senders_container.clone(),
                project_traces_senders.clone(),
            )
        })
        .bind((self.config.http.host.as_str(), self.config.http.port))?
        .run()
        .map_err(ServerError::Actix);

        let writer = match server_config.config.clickhouse {
            Some(c) => {
                let client = ClickhouseHttp::root().with_url(&c.url).clone_box();
                Box::new(DatabaseSpanWritter::new(client)) as Box<dyn SpanWriterTransport>
            }
            None => Box::new(SqliteTraceWriterTransport::new(server_config.db_pool.clone())) as Box<dyn SpanWriterTransport>,
        };

        let project_service = ProjectServiceImpl::new(server_config.db_pool.clone());
        let trace_service = TraceServiceServer::new(TraceServiceImpl::new(
            project_trace_senders.inner().clone(),
            writer,
            Box::new(ProjectTraceTenantResolver::new(project_service)),
        ));
        let tonic_server = tonic::transport::Server::builder()
            .add_service(trace_service)
            .serve_with_shutdown("[::]:4317".parse()?, async {
                signal::ctrl_c().await.expect("failed to listen for ctrl+c");
            });

        let tonic_fut = tonic_server.map_err(ServerError::Tonic);

        // Print useful info after servers are bound and ready
        self.print_useful_info();

        Ok(try_join(server, tonic_fut).map_ok(|_| ()))
    }

    #[allow(clippy::too_many_arguments)]
    fn create_app_entry(
        cors: Cors,
        in_memory_storage: Option<Arc<Mutex<InMemoryStorage>>>,
        guards: Option<HashMap<String, Guard>>,
        callback: CallbackHandlerFn,
        cost_calculator: GatewayCostCalculator,
        limit_checker: Option<LimitCheckWrapper>,
        rate_limit: Option<RateLimiting>,
        providers: Option<ProvidersConfig>,
        model_service: Arc<
            Box<dyn langdb_core::metadata::services::model::ModelService + Send + Sync>,
        >,
        db_pool: DbPool,
        events_senders_container: Arc<EventsSendersContainer>,
        project_trace_senders: Arc<BroadcastChannelManager>,
    ) -> App<
        impl ServiceFactory<
            ServiceRequest,
            Response = ServiceResponse<impl MessageBody>,
            Config = (),
            InitError = (),
            Error = actix_web::Error,
        >,
    > {
        let app = App::new().app_data(web::Data::new(db_pool.clone()));

        let mut service = Self::attach_gateway_routes(web::scope("/v1"));
        if let Some(in_memory_storage) = in_memory_storage {
            service = service.app_data(in_memory_storage);
        }

        if let Some(providers) = &providers {
            service = service.app_data(providers.clone());
        }

        let guardrails_service = Box::new(GuardrailsService::new(guards.unwrap_or_default()))
            as Box<dyn GuardrailsEvaluator>;

        // Load models from database and create AvailableModels
        let db_models = model_service.list(None).unwrap_or_default();
        let models: Vec<langdb_core::models::ModelMetadata> =
            db_models.into_iter().map(|m| m.into()).collect();
        let available_models = langdb_core::handler::AvailableModels(models);

        let broadcaster = EventsUIBroadcaster::new(events_senders_container.clone());
        let thread_entity =
            Box::new(ThreadEntityImpl::new(db_pool.clone())) as Box<dyn ThreadEntity>;

        let callback_handler = GatewayCallbackHandlerFn::new(vec![], Some(broadcaster.clone()));

        // Add model_service and available_models to app_data
        let service = service
            .app_data(Data::new(model_service))
            .app_data(Data::new(available_models));

        app.wrap(TraceLogger)
            .wrap(TracingContext)
            .wrap(ProjectMiddleware::new())
            .app_data(Data::new(broadcaster))
            .app_data(web::Data::from(project_trace_senders))
            .app_data(Data::new(thread_entity))
            .app_data(Data::new(callback_handler))
            .service(
                service
                    .wrap(TracingContext)
                    .wrap(ThreadId)
                    .wrap(RunId)
                    .app_data(limit_checker)
                    .app_data(Data::new(callback))
                    .app_data(Data::new(
                        Box::new(cost_calculator) as Box<dyn CostCalculator>
                    ))
                    .app_data(rate_limit)
                    .app_data(Data::new(guardrails_service))
                    .wrap(RateLimitMiddleware),
            )
            .service(
                web::scope("/projects")
                    .route("", web::get().to(projects::list_projects))
                    .route("", web::post().to(projects::create_project))
                    .route("/{id}", web::get().to(projects::get_project))
                    .route("/{id}", web::delete().to(projects::delete_project))
                    .route("/{id}", web::put().to(projects::update_project))
                    .route(
                        "/{id}/default",
                        web::post().to(projects::set_default_project),
                    ),
            )
<<<<<<< HEAD
            .service(
                web::scope("/traces")
                    .route("", web::get().to(traces::list_traces))
                    .route("/run/{run_id}", web::get().to(traces::get_spans_by_run)),
            )
            .service(
                web::scope("/runs")
                    .route("", web::get().to(runs::list_runs)),
=======
            .route(
                "/events",
                web::get().to(langdb_core::handler::events::stream_events),
>>>>>>> 939ecd7f
            )
            .wrap(cors)
    }

    fn get_cors(cors: CorsOptions) -> Cors {
        match cors {
            CorsOptions::Permissive => Cors::permissive(),
            CorsOptions::Custom(origins, max_age) => origins
                .into_iter()
                .fold(Cors::default(), |cors, origin| cors.allowed_origin(&origin))
                .max_age(max_age),
        }
    }

    fn attach_gateway_routes(scope: ActixScope) -> ActixScope {
        scope
            .route("/chat/completions", web::post().to(create_chat_completion))
            .route(
                "/models",
                web::get().to(crate::handlers::list_models_from_db),
            )
            .route("/embeddings", web::post().to(embeddings_handler))
            .route("/images/generations", web::post().to(create_image))
    }
}<|MERGE_RESOLUTION|>--- conflicted
+++ resolved
@@ -8,12 +8,8 @@
 use crate::middleware::run_id::RunId;
 use crate::middleware::thread_id::ThreadId;
 use crate::middleware::trace_logger::TraceLogger;
-<<<<<<< HEAD
+use crate::middleware::tracing_context::TracingContext;
 use crate::otel::SqliteTraceWriterTransport;
-=======
-use crate::middleware::tracing_context::TracingContext;
-use crate::otel::DummyTraceWritterTransport;
->>>>>>> 939ecd7f
 use actix_cors::Cors;
 use actix_web::Scope as ActixScope;
 use actix_web::{
@@ -41,7 +37,7 @@
 use langdb_core::metadata::services::project::ProjectServiceImpl;
 use langdb_core::telemetry::database::DatabaseSpanWritter;
 use langdb_core::telemetry::SpanWriterTransport;
-use langdb_core::telemetry::{TraceServiceImpl, TraceServiceServer, TracingContext};
+use langdb_core::telemetry::{TraceServiceImpl, TraceServiceServer};
 use langdb_core::types::gateway::CostCalculator;
 use langdb_core::types::guardrails::service::GuardrailsEvaluator;
 use langdb_core::types::guardrails::Guard;
@@ -190,7 +186,7 @@
                 let client = ClickhouseHttp::root().with_url(&c.url).clone_box();
                 Box::new(DatabaseSpanWritter::new(client)) as Box<dyn SpanWriterTransport>
             }
-            None => Box::new(SqliteTraceWriterTransport::new(server_config.db_pool.clone())) as Box<dyn SpanWriterTransport>,
+            None => Box::new(SqliteTraceWriterTransport::new(Arc::new(server_config.db_pool.clone()))) as Box<dyn SpanWriterTransport>,
         };
 
         let project_service = ProjectServiceImpl::new(server_config.db_pool.clone());
@@ -302,7 +298,10 @@
                         web::post().to(projects::set_default_project),
                     ),
             )
-<<<<<<< HEAD
+            .route(
+                "/events",
+                web::get().to(langdb_core::handler::events::stream_events),
+            )
             .service(
                 web::scope("/traces")
                     .route("", web::get().to(traces::list_traces))
@@ -311,11 +310,6 @@
             .service(
                 web::scope("/runs")
                     .route("", web::get().to(runs::list_runs)),
-=======
-            .route(
-                "/events",
-                web::get().to(langdb_core::handler::events::stream_events),
->>>>>>> 939ecd7f
             )
             .wrap(cors)
     }
